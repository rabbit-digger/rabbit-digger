// UDP: https://github.com/shadowsocks/shadowsocks-rust/blob/0433b3ec09bcaa26f7460a50287b56c67b687a34/crates/shadowsocks-service/src/local/redir/udprelay/sys/unix/linux.rs#L56

use std::{io, net::SocketAddr, pin::Pin, task, time::Duration};

use super::socket::{create_tcp_listener, TransparentUdp};
use crate::{
    builtin::local::CompatTcp,
<<<<<<< HEAD
    util::{
        connect_tcp,
        forward_udp::{forward_udp, RawUdpSource, UdpPacket},
    },
};
use futures::{ready, Sink, Stream};
=======
    util::{connect_tcp, is_reserved},
};
>>>>>>> a043dc26
use lru_time_cache::LruCache;
use rd_interface::{
    async_trait,
    constant::UDP_BUFFER_SIZE,
    registry::ServerFactory,
    schemars::{self, JsonSchema},
    Address, Bytes, Context, IServer, IntoAddress, IntoDyn, Net, Result,
};
use serde::Deserialize;
use tokio::{
    net::{TcpListener, TcpStream},
    select,
};

#[derive(Debug, Deserialize, JsonSchema)]
pub struct TProxyServerConfig {
    bind: Address,
    mark: Option<u32>,
}

pub struct TProxyServer {
    cfg: TProxyServerConfig,
    net: Net,
}

#[async_trait]
impl IServer for TProxyServer {
    async fn start(&self) -> Result<()> {
        let tcp_listener = create_tcp_listener(self.cfg.bind.to_socket_addr()?).await?;
        let udp_listener = TransparentUdp::listen(self.cfg.bind.to_socket_addr()?)?;

        select! {
            r = self.serve_listener(tcp_listener) => r,
            r = self.serve_udp(udp_listener) => r,
        }
    }
}

impl TProxyServer {
    pub fn new(cfg: TProxyServerConfig, net: Net) -> Self {
        TProxyServer { cfg, net }
    }

    async fn serve_udp(&self, listener: TransparentUdp) -> Result<()> {
        let source = UdpSource::new(listener, self.cfg.mark);

        forward_udp(source, self.net.clone()).await?;

        Ok(())
    }

    async fn serve_listener(&self, listener: TcpListener) -> Result<()> {
        loop {
            let (socket, addr) = listener.accept().await?;

            let net = self.net.clone();
            let _ = tokio::spawn(async move {
                if let Err(e) = Self::serve_connection(net, socket, addr).await {
                    tracing::error!("Error when serve_connection: {:?}", e);
                }
            });
        }
    }

    async fn serve_connection(net: Net, socket: TcpStream, addr: SocketAddr) -> Result<()> {
        let target = socket.local_addr()?;

        let ctx = &mut Context::from_socketaddr(addr);
        let target_tcp = net.tcp_connect(ctx, &target.into_address()?).await?;
        let socket = CompatTcp(socket).into_dyn();

        connect_tcp(ctx, socket, target_tcp).await?;

        Ok(())
    }
}

impl ServerFactory for TProxyServer {
    const NAME: &'static str = "tproxy";
    type Config = TProxyServerConfig;
    type Server = Self;

    fn new(_: Net, net: Net, config: Self::Config) -> Result<Self> {
        Ok(TProxyServer::new(config, net))
    }
}

#[derive(Debug)]
enum SendState {
    Idle,
    Sending(UdpPacket),
}

struct UdpSource {
    recv_buf: Box<[u8]>,
    tudp: TransparentUdp,

    mark: Option<u32>,
<<<<<<< HEAD
    cache: LruCache<SocketAddr, TransparentUdp>,
    send_state: SendState,
=======
    cache: Mutex<LruCache<SocketAddr, TransparentUdp>>,
>>>>>>> a043dc26
}

impl UdpSource {
    fn new(tudp: TransparentUdp, mark: Option<u32>) -> Self {
        UdpSource {
            recv_buf: Box::new([0; UDP_BUFFER_SIZE]),
            tudp,
            mark,
            cache: LruCache::with_expiry_duration_and_capacity(Duration::from_secs(30), 128),
            send_state: SendState::Idle,
        }
    }
<<<<<<< HEAD
    fn poll_send_to(&mut self, cx: &mut task::Context<'_>) -> task::Poll<io::Result<()>> {
        let UdpSource {
            cache, send_state, ..
        } = self;

        match send_state {
            SendState::Idle => {}
            SendState::Sending(UdpPacket { from, to, data }) => {
                let udp = match cache.get(&from) {
                    Some(udp) => udp,
                    None => {
                        let udp = TransparentUdp::bind_any(*from, self.mark)?;
                        udp.connect(*to)?;
                        cache.insert(*from, udp);
                        cache
                            .get(&from)
                            .expect("impossible: failed to get by from_addr")
                    }
                };

                ready!(udp.poll_send_to(cx, data, *to))?;
            }
        }

        *send_state = SendState::Idle;

        Ok(()).into()
    }
}

impl Stream for UdpSource {
    type Item = io::Result<UdpPacket>;

    fn poll_next(
        self: Pin<&mut Self>,
        cx: &mut task::Context<'_>,
    ) -> task::Poll<Option<Self::Item>> {
        let UdpSource { recv_buf, tudp, .. } = self.get_mut();
        let (size, from, to) = ready!(tudp.poll_recv(cx, &mut recv_buf[..]))?;

        Some(Ok(UdpPacket::new(
            Bytes::copy_from_slice(&recv_buf[..size]),
            from,
            to,
        )))
        .into()
    }
=======
    async fn send_to(
        &self,
        from_addr: SocketAddr,
        to_addr: SocketAddr,
        buf: &[u8],
    ) -> Result<usize> {
        // Don't cache reserved address
        if is_reserved(from_addr.ip()) {
            let udp = TransparentUdp::bind_any(from_addr, self.mark).await?;
            Ok(udp.send_to(buf, to_addr).await?)
        } else {
            let mut cache = self.cache.lock().await;
            let back_udp = match cache.get(&from_addr) {
                Some(udp) => udp,
                None => {
                    let udp = TransparentUdp::bind_any(from_addr, self.mark).await?;
                    cache.insert(from_addr, udp);
                    cache
                        .get(&from_addr)
                        .expect("impossible: failed to get by from_addr")
                }
            };

            Ok(back_udp.send_to(buf, to_addr).await?)
        }
    }
}

struct UdpTunnel {
    tx: Sender<(SocketAddr, Vec<u8>)>,
    handle: Mutex<Option<JoinHandle<Result<()>>>>,
>>>>>>> a043dc26
}

impl Sink<UdpPacket> for UdpSource {
    type Error = io::Error;

    fn poll_ready(
        mut self: Pin<&mut Self>,
        cx: &mut task::Context<'_>,
    ) -> task::Poll<Result<(), Self::Error>> {
        self.poll_send_to(cx)
    }

<<<<<<< HEAD
    fn start_send(mut self: Pin<&mut Self>, item: UdpPacket) -> Result<(), Self::Error> {
        self.send_state = SendState::Sending(item);
        Ok(())
    }

    fn poll_flush(
        self: Pin<&mut Self>,
        cx: &mut task::Context<'_>,
    ) -> task::Poll<Result<(), Self::Error>> {
        self.poll_ready(cx)
    }

    fn poll_close(
        self: Pin<&mut Self>,
        cx: &mut task::Context<'_>,
    ) -> task::Poll<Result<(), Self::Error>> {
        self.poll_flush(cx)
=======
            if let Err(e) = &r {
                tracing::error!("tproxy error {:?} src {}", e, src);
            }

            Ok(()) as Result<()>
        });
        UdpTunnel {
            tx,
            handle: Mutex::new(handle.into()),
        }
    }
    /// return false if the send queue is full
    async fn send_to(&self, buf: &[u8], addr: SocketAddr) -> Result<()> {
        match self.tx.send((addr, buf.to_vec())) {
            Ok(_) => Ok(()),
            Err(_) => {
                let mut handle = self.handle.lock().await;
                if let Some(handle) = handle.take() {
                    let r = handle.await;
                    tracing::error!("Other side closed: {:?}", r);
                }
                Err(Error::Other("Other side closed".into()))
            }
        }
>>>>>>> a043dc26
    }
}

impl RawUdpSource for UdpSource {}<|MERGE_RESOLUTION|>--- conflicted
+++ resolved
@@ -5,17 +5,12 @@
 use super::socket::{create_tcp_listener, TransparentUdp};
 use crate::{
     builtin::local::CompatTcp,
-<<<<<<< HEAD
     util::{
         connect_tcp,
         forward_udp::{forward_udp, RawUdpSource, UdpPacket},
     },
 };
 use futures::{ready, Sink, Stream};
-=======
-    util::{connect_tcp, is_reserved},
-};
->>>>>>> a043dc26
 use lru_time_cache::LruCache;
 use rd_interface::{
     async_trait,
@@ -114,12 +109,8 @@
     tudp: TransparentUdp,
 
     mark: Option<u32>,
-<<<<<<< HEAD
     cache: LruCache<SocketAddr, TransparentUdp>,
     send_state: SendState,
-=======
-    cache: Mutex<LruCache<SocketAddr, TransparentUdp>>,
->>>>>>> a043dc26
 }
 
 impl UdpSource {
@@ -132,7 +123,6 @@
             send_state: SendState::Idle,
         }
     }
-<<<<<<< HEAD
     fn poll_send_to(&mut self, cx: &mut task::Context<'_>) -> task::Poll<io::Result<()>> {
         let UdpSource {
             cache, send_state, ..
@@ -145,7 +135,6 @@
                     Some(udp) => udp,
                     None => {
                         let udp = TransparentUdp::bind_any(*from, self.mark)?;
-                        udp.connect(*to)?;
                         cache.insert(*from, udp);
                         cache
                             .get(&from)
@@ -180,39 +169,6 @@
         )))
         .into()
     }
-=======
-    async fn send_to(
-        &self,
-        from_addr: SocketAddr,
-        to_addr: SocketAddr,
-        buf: &[u8],
-    ) -> Result<usize> {
-        // Don't cache reserved address
-        if is_reserved(from_addr.ip()) {
-            let udp = TransparentUdp::bind_any(from_addr, self.mark).await?;
-            Ok(udp.send_to(buf, to_addr).await?)
-        } else {
-            let mut cache = self.cache.lock().await;
-            let back_udp = match cache.get(&from_addr) {
-                Some(udp) => udp,
-                None => {
-                    let udp = TransparentUdp::bind_any(from_addr, self.mark).await?;
-                    cache.insert(from_addr, udp);
-                    cache
-                        .get(&from_addr)
-                        .expect("impossible: failed to get by from_addr")
-                }
-            };
-
-            Ok(back_udp.send_to(buf, to_addr).await?)
-        }
-    }
-}
-
-struct UdpTunnel {
-    tx: Sender<(SocketAddr, Vec<u8>)>,
-    handle: Mutex<Option<JoinHandle<Result<()>>>>,
->>>>>>> a043dc26
 }
 
 impl Sink<UdpPacket> for UdpSource {
@@ -225,7 +181,6 @@
         self.poll_send_to(cx)
     }
 
-<<<<<<< HEAD
     fn start_send(mut self: Pin<&mut Self>, item: UdpPacket) -> Result<(), Self::Error> {
         self.send_state = SendState::Sending(item);
         Ok(())
@@ -243,32 +198,6 @@
         cx: &mut task::Context<'_>,
     ) -> task::Poll<Result<(), Self::Error>> {
         self.poll_flush(cx)
-=======
-            if let Err(e) = &r {
-                tracing::error!("tproxy error {:?} src {}", e, src);
-            }
-
-            Ok(()) as Result<()>
-        });
-        UdpTunnel {
-            tx,
-            handle: Mutex::new(handle.into()),
-        }
-    }
-    /// return false if the send queue is full
-    async fn send_to(&self, buf: &[u8], addr: SocketAddr) -> Result<()> {
-        match self.tx.send((addr, buf.to_vec())) {
-            Ok(_) => Ok(()),
-            Err(_) => {
-                let mut handle = self.handle.lock().await;
-                if let Some(handle) = handle.take() {
-                    let r = handle.await;
-                    tracing::error!("Other side closed: {:?}", r);
-                }
-                Err(Error::Other("Other side closed".into()))
-            }
-        }
->>>>>>> a043dc26
     }
 }
 
