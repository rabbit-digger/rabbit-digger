// UDP: https://github.com/shadowsocks/shadowsocks-rust/blob/0433b3ec09bcaa26f7460a50287b56c67b687a34/crates/shadowsocks-service/src/local/redir/udprelay/sys/unix/linux.rs#L56

use std::{
    io, mem,
    net::{SocketAddr, UdpSocket},
    os::unix::prelude::{AsRawFd, RawFd},
    ptr,
    task::{Context, Poll},
};

use cfg_if::cfg_if;
use futures::ready;
use socket2::{Domain, Protocol, SockAddr, Socket, Type};
use tokio::{
    io::unix::AsyncFd,
    net::{TcpListener, TcpSocket},
};

// https://github.com/shadowsocks/shadowsocks-rust/blob/0433b3ec09bcaa26f7460a50287b56c67b687a34/crates/shadowsocks-service/src/local/redir/tcprelay/sys/unix/linux.rs#L92-L134
pub async fn create_tcp_listener(addr: SocketAddr) -> io::Result<TcpListener> {
    let socket = match addr {
        SocketAddr::V4(..) => TcpSocket::new_v4()?,
        SocketAddr::V6(..) => TcpSocket::new_v6()?,
    };

    // For Linux 2.4+ TPROXY
    // Sockets have to set IP_TRANSPARENT, IPV6_TRANSPARENT for retrieving original destination by getsockname()
    unsafe {
        let fd = socket.as_raw_fd();

        let enable: libc::c_int = 1;
        let ret = match addr {
            SocketAddr::V4(..) => libc::setsockopt(
                fd,
                libc::IPPROTO_IP,
                libc::IP_TRANSPARENT,
                &enable as *const _ as *const _,
                mem::size_of_val(&enable) as libc::socklen_t,
            ),
            SocketAddr::V6(..) => libc::setsockopt(
                fd,
                libc::IPPROTO_IPV6,
                libc::IPV6_TRANSPARENT,
                &enable as *const _ as *const _,
                mem::size_of_val(&enable) as libc::socklen_t,
            ),
        };

        if ret != 0 {
            return Err(io::Error::last_os_error());
        }
    }

    // tokio requires allow reuse addr
    socket.set_reuseaddr(true)?;

    // bind, listen as original
    socket.bind(addr)?;
    socket.listen(128)
}

pub struct TransparentUdp(AsyncFd<UdpSocket>);

// https://github.com/shadowsocks/shadowsocks-rust/blob/0433b3ec09bcaa26f7460a50287b56c67b687a34/crates/shadowsocks-service/src/local/redir/udprelay/sys/unix/linux.rs#L56
fn create_udp_socket(
    addr: SocketAddr,
    reuse_port: bool,
    mark: Option<u32>,
) -> io::Result<TransparentUdp> {
    let socket = Socket::new(Domain::for_address(addr), Type::DGRAM, Some(Protocol::UDP))?;
    set_socket_before_bind(&addr, &socket)?;

    socket.set_nonblocking(true)?;
    socket.set_reuse_address(true)?;
    if reuse_port {
        socket.set_reuse_port(true)?;
    }
    if let Some(mark) = mark {
        socket.set_mark(mark)?;
    }

    socket.bind(&SockAddr::from(addr))?;

    let io = AsyncFd::new(socket.into())?;
    Ok(TransparentUdp(io))
}

fn set_socket_before_bind(addr: &SocketAddr, socket: &Socket) -> io::Result<()> {
    let fd = socket.as_raw_fd();

    let enable: libc::c_int = 1;
    unsafe {
        // 1. Set IP_TRANSPARENT, IPV6_TRANSPARENT to allow binding to non-local addresses
        let ret = match *addr {
            SocketAddr::V4(..) => libc::setsockopt(
                fd,
                libc::SOL_IP,
                libc::IP_TRANSPARENT,
                &enable as *const _ as *const _,
                mem::size_of_val(&enable) as libc::socklen_t,
            ),
            SocketAddr::V6(..) => libc::setsockopt(
                fd,
                libc::SOL_IPV6,
                libc::IPV6_TRANSPARENT,
                &enable as *const _ as *const _,
                mem::size_of_val(&enable) as libc::socklen_t,
            ),
        };
        if ret != 0 {
            return Err(io::Error::last_os_error());
        }

        // 2. Set IP_RECVORIGDSTADDR, IPV6_RECVORIGDSTADDR
        let ret = match *addr {
            SocketAddr::V4(..) => libc::setsockopt(
                fd,
                libc::SOL_IP,
                libc::IP_RECVORIGDSTADDR,
                &enable as *const _ as *const _,
                mem::size_of_val(&enable) as libc::socklen_t,
            ),
            SocketAddr::V6(..) => libc::setsockopt(
                fd,
                libc::SOL_IPV6,
                libc::IPV6_RECVORIGDSTADDR,
                &enable as *const _ as *const _,
                mem::size_of_val(&enable) as libc::socklen_t,
            ),
        };
        if ret != 0 {
            return Err(io::Error::last_os_error());
        }
    }

    Ok(())
}

fn get_destination_addr(msg: &libc::msghdr) -> io::Result<SocketAddr> {
    unsafe {
        let (_, addr) = SockAddr::init(|dst_addr, dst_addr_len| {
            let mut cmsg: *mut libc::cmsghdr = libc::CMSG_FIRSTHDR(msg);
            while !cmsg.is_null() {
                let rcmsg = &*cmsg;
                match (rcmsg.cmsg_level, rcmsg.cmsg_type) {
                    (libc::SOL_IP, libc::IP_RECVORIGDSTADDR) => {
                        ptr::copy(
                            libc::CMSG_DATA(cmsg),
                            dst_addr as *mut _,
                            mem::size_of::<libc::sockaddr_in>(),
                        );
                        *dst_addr_len = mem::size_of::<libc::sockaddr_in>() as libc::socklen_t;

                        return Ok(());
                    }
                    (libc::SOL_IPV6, libc::IPV6_RECVORIGDSTADDR) => {
                        ptr::copy(
                            libc::CMSG_DATA(cmsg),
                            dst_addr as *mut _,
                            mem::size_of::<libc::sockaddr_in6>(),
                        );
                        *dst_addr_len = mem::size_of::<libc::sockaddr_in6>() as libc::socklen_t;

                        return Ok(());
                    }
                    _ => {}
                }
                cmsg = libc::CMSG_NXTHDR(msg, cmsg);
            }

            let err = io::Error::new(
                io::ErrorKind::InvalidData,
                "missing destination address in msghdr",
            );
            Err(err)
        })?;

        Ok(addr.as_socket().expect("SocketAddr"))
    }
}

fn recv_dest_from(
    socket: &UdpSocket,
    buf: &mut [u8],
) -> io::Result<(usize, SocketAddr, SocketAddr)> {
    unsafe {
        let mut control_buf = [0u8; 64];
        let mut src_addr: libc::sockaddr_storage = mem::zeroed();

        let mut msg: libc::msghdr = mem::zeroed();
        msg.msg_name = &mut src_addr as *mut _ as *mut _;
        msg.msg_namelen = mem::size_of_val(&src_addr) as libc::socklen_t;

        let mut iov = libc::iovec {
            iov_base: buf.as_mut_ptr() as *mut _,
            iov_len: buf.len() as libc::size_t,
        };
        msg.msg_iov = &mut iov;
        msg.msg_iovlen = 1;

        msg.msg_control = control_buf.as_mut_ptr() as *mut _;
        cfg_if! {
            if #[cfg(any(target_env = "musl", all(target_env = "uclibc", target_arch = "arm")))] {
                msg.msg_controllen = control_buf.len() as libc::socklen_t;
            } else {
                msg.msg_controllen = control_buf.len() as libc::size_t;
            }
        }

        let fd = socket.as_raw_fd();
        let ret = libc::recvmsg(fd, &mut msg, 0);
        if ret < 0 {
            return Err(io::Error::last_os_error());
        }

        let (_, src_saddr) = SockAddr::init(|a, l| {
            ptr::copy_nonoverlapping(msg.msg_name, a as *mut _, msg.msg_namelen as usize);
            *l = msg.msg_namelen;
            Ok(())
        })?;

        Ok((
            ret as usize,
            src_saddr.as_socket().expect("SocketAddr"),
            get_destination_addr(&msg)?,
        ))
    }
}

impl AsRawFd for TransparentUdp {
    fn as_raw_fd(&self) -> RawFd {
        self.0.as_raw_fd()
    }
}

impl TransparentUdp {
<<<<<<< HEAD
    pub fn poll_send_to(
        &self,
        cx: &mut Context<'_>,
        buf: &[u8],
        target: SocketAddr,
    ) -> Poll<io::Result<usize>> {
=======
    pub async fn listen(addr: SocketAddr) -> io::Result<TransparentUdp> {
        create_udp_socket(addr, false, None).await
    }
    pub async fn bind_any(addr: SocketAddr, mark: Option<u32>) -> io::Result<TransparentUdp> {
        let socket = create_udp_socket(addr, true, mark).await?;

        Ok(socket)
    }
    pub async fn recv(&self, buf: &mut [u8]) -> io::Result<(usize, SocketAddr, SocketAddr)> {
>>>>>>> a043dc26
        loop {
            let mut guard = ready!(self.0.poll_write_ready(cx))?;

            match guard.try_io(|inner| inner.get_ref().send_to(buf, target)) {
                Ok(result) => return Poll::Ready(result),
                Err(_would_block) => continue,
            }
        }
    }
    pub fn poll_recv(
        &self,
        cx: &mut Context<'_>,
        buf: &mut [u8],
    ) -> Poll<io::Result<(usize, SocketAddr, SocketAddr)>> {
        loop {
            let mut guard = ready!(self.0.poll_read_ready(cx))?;

            match guard.try_io(|inner| recv_dest_from(inner.get_ref(), buf)) {
                Ok(result) => return Poll::Ready(result),
                Err(_) => continue,
            }
        }
    }
    pub fn listen(addr: SocketAddr) -> io::Result<TransparentUdp> {
        create_udp_socket(addr, false, None)
    }
    pub fn bind_any(addr: SocketAddr, mark: Option<u32>) -> io::Result<TransparentUdp> {
        let socket = create_udp_socket(addr, true, mark)?;

        Ok(socket)
    }
    pub fn connect(&self, addr: SocketAddr) -> io::Result<()> {
        self.0.get_ref().connect(addr)
    }
}<|MERGE_RESOLUTION|>--- conflicted
+++ resolved
@@ -234,24 +234,12 @@
 }
 
 impl TransparentUdp {
-<<<<<<< HEAD
     pub fn poll_send_to(
         &self,
         cx: &mut Context<'_>,
         buf: &[u8],
         target: SocketAddr,
     ) -> Poll<io::Result<usize>> {
-=======
-    pub async fn listen(addr: SocketAddr) -> io::Result<TransparentUdp> {
-        create_udp_socket(addr, false, None).await
-    }
-    pub async fn bind_any(addr: SocketAddr, mark: Option<u32>) -> io::Result<TransparentUdp> {
-        let socket = create_udp_socket(addr, true, mark).await?;
-
-        Ok(socket)
-    }
-    pub async fn recv(&self, buf: &mut [u8]) -> io::Result<(usize, SocketAddr, SocketAddr)> {
->>>>>>> a043dc26
         loop {
             let mut guard = ready!(self.0.poll_write_ready(cx))?;
 
@@ -283,7 +271,4 @@
 
         Ok(socket)
     }
-    pub fn connect(&self, addr: SocketAddr) -> io::Result<()> {
-        self.0.get_ref().connect(addr)
-    }
 }